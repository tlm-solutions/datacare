--- conflicted
+++ resolved
@@ -375,11 +375,7 @@
                 Err(ServerError::InternalError)
             }
         }
-<<<<<<< HEAD
     } else {
-=======
-    } else if (user_session.user.id == relevant_station.owner) || user_session.is_admin() {
->>>>>>> d9e56d1c
         match diesel::update(stations.filter(id.eq(path.0)))
             .set((deactivated.eq(true),))
             .get_result::<Station>(&mut database_connection)
