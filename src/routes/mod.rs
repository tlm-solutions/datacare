pub mod auth;
pub mod region;
pub mod station;
pub mod trekkie_runs;
pub mod user;

use actix_web::{
    error,
    http::{header::ContentType, StatusCode},
    HttpResponse,
};

use derive_more::{Display, Error};
use serde::{Deserialize, Serialize};
use utoipa::{OpenApi, ToSchema};
use uuid::Uuid;

const DEFAULT_OFFSET: i64 = 0;
const DEFAULT_LIMIT: i64 = i64::MAX;

/// let the user specify offset and limit for querying the database
#[derive(Serialize, Deserialize, ToSchema, Debug)]
pub struct ListRequest {
    pub offset: i64,
    pub limit: i64,
}

/// returns the user how many entries were found
#[derive(Serialize, Deserialize, ToSchema, Debug)]
pub struct ListResponse<T> {
    pub count: i64,
    pub elements: Vec<T>,
}

/// Stats about the regions
#[derive(Serialize, Deserialize, ToSchema, Debug)]
pub struct Stats {
    pub telegram_count: i64,
    pub last_day_receive_rate: f32,
    pub last_month_receive_rate: f32,
}

#[derive(Debug, Display, Error)]
pub enum ServerError {
    #[display(fmt = "internal error")]
    InternalError,

    #[display(fmt = "bad request")]
    BadClientData,

    #[display(fmt = "unauthorized")]
    Unauthorized,
}

impl Default for ListRequest {
    fn default() -> Self {
        ListRequest {
            offset: DEFAULT_OFFSET,
            limit: DEFAULT_LIMIT,
        }
    }
}

impl error::ResponseError for ServerError {
    fn error_response(&self) -> HttpResponse {
        HttpResponse::build(self.status_code())
            .insert_header(ContentType::html())
            .body(self.to_string())
    }

    fn status_code(&self) -> StatusCode {
        match *self {
            ServerError::InternalError => StatusCode::INTERNAL_SERVER_ERROR,
            ServerError::BadClientData => StatusCode::BAD_REQUEST,
            ServerError::Unauthorized => StatusCode::UNAUTHORIZED,
        }
    }
}

#[derive(Deserialize, Serialize, Debug)]
pub struct DeactivateRequest {
    pub id: Uuid,
    pub deactivated: bool,
}

#[derive(OpenApi)]
#[openapi(
    paths(
        auth::user_login,
        auth::user_logout,
        auth::auth_info,
        user::user_register,
        user::user_update,
        user::user_delete,
        user::user_info,
        user::user_list,
        region::region_create,
        region::region_update,
        region::region_list,
        region::region_info,
        region::region_delete,
        station::station_create,
        station::station_list,
        station::station_info,
        station::station_update,
        station::station_delete,
        station::station_approve,
        trekkie_runs::trekkie_run_list,
        trekkie_runs::trekkie_run_update
    ),
    components(schemas(
        Stats,
        ListRequest,
        ListResponse<tlms::management::Region>,
        ListResponse<tlms::management::Station>,
        auth::LoginRequest,
        user::RegisterUserRequest,
        user::ModifyUserRequest,
        user::UuidRequest,
        user::ResponseLogin,
        user::CreateUserResponse,
        region::RegionCreationResponse,
        region::CreateRegionRequest,
        region::EditRegionRequest,
        region::RegionInfoStruct,
        station::CreateStationRequest,
        station::UpdateStationRequest,
        station::SearchStationRequest,
        station::ForceDeleteRequest,
        station::ApproveStationRequest,
<<<<<<< HEAD
=======
        trekkie_runs::EditTrekkieRuns
>>>>>>> 34b8ab8a
    ))
)]
pub struct ApiDoc;<|MERGE_RESOLUTION|>--- conflicted
+++ resolved
@@ -128,10 +128,7 @@
         station::SearchStationRequest,
         station::ForceDeleteRequest,
         station::ApproveStationRequest,
-<<<<<<< HEAD
-=======
         trekkie_runs::EditTrekkieRuns
->>>>>>> 34b8ab8a
     ))
 )]
 pub struct ApiDoc;